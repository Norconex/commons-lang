--- conflicted
+++ resolved
@@ -1,528 +1,524 @@
-<!-- 
-   Copyright 2010-2017 Norconex Inc.
-
-   Licensed under the Apache License, Version 2.0 (the "License");
-   you may not use this file except in compliance with the License.
-   You may obtain a copy of the License at
-
-       http://www.apache.org/licenses/LICENSE-2.0
-
-   Unless required by applicable law or agreed to in writing, software
-   distributed under the License is distributed on an "AS IS" BASIS,
-   WITHOUT WARRANTIES OR CONDITIONS OF ANY KIND, either express or implied.
-   See the License for the specific language governing permissions and
-   limitations under the License.
--->
-<project xmlns="http://maven.apache.org/POM/4.0.0"
-  xmlns:xsi="http://www.w3.org/2001/XMLSchema-instance"
-  xsi:schemaLocation="http://maven.apache.org/POM/4.0.0 http://maven.apache.org/xsd/maven-4.0.0.xsd">
-  <modelVersion>4.0.0</modelVersion>
-  <groupId>com.norconex.commons</groupId>
-  <artifactId>norconex-commons-lang</artifactId>
-<<<<<<< HEAD
-  <version>2.0.0-SNAPSHOT</version>
-=======
-  <version>1.15.0</version>
->>>>>>> c9e086a9
-  <packaging>jar</packaging>
-  <name>Norconex Commons Lang</name>
-
-  <properties>
-    <project.build.sourceEncoding>UTF-8</project.build.sourceEncoding>
-    <project.reporting.outputEncoding>UTF-8</project.reporting.outputEncoding>
-    <site.baseurl/>
-    <currentStableVersion>1.15.0</currentStableVersion>
-    
-    <commons-lang3.version>3.7</commons-lang3.version>
-    <commons-configuration.version>2.2.2</commons-configuration.version>
-  </properties>
-  <inceptionYear>2008</inceptionYear>
-
-  <licenses>
-    <license>
-      <name>The Apache Software License, Version 2.0</name>
-      <url>http://www.apache.org/licenses/LICENSE-2.0.txt</url>
-    </license>
-  </licenses>
-
-  <repositories>
-    <repository>
-      <id>sonatype.oss.snapshots</id>
-      <name>Sonatype OSS Snapshot Repository</name>
-      <url>http://oss.sonatype.org/content/repositories/snapshots</url>
-      <releases>
-        <enabled>false</enabled>
-      </releases>
-      <snapshots>
-        <enabled>true</enabled>
-      </snapshots>
-    </repository> 
-  </repositories>
-
-  <dependencies>
-
-    <dependency>
-      <groupId>commons-io</groupId>
-      <artifactId>commons-io</artifactId>
-      <version>2.5</version>
-    </dependency>
-    <dependency>
-      <groupId>org.apache.commons</groupId>
-      <artifactId>commons-lang3</artifactId>
-      <version>${commons-lang3.version}</version>
-    </dependency>
-    <dependency>
-      <groupId>org.apache.commons</groupId>
-      <artifactId>commons-text</artifactId>
-      <version>1.1</version>
-    </dependency>
-    <dependency>
-      <groupId>org.apache.velocity</groupId>
-      <artifactId>velocity-engine-core</artifactId>
-      <version>2.0</version>
-    </dependency>
-    <dependency>
-      <groupId>org.apache.commons</groupId>
-      <artifactId>commons-configuration2</artifactId>
-      <version>2.2</version>
-    </dependency>
-    <dependency>
-      <groupId>commons-beanutils</groupId>
-      <artifactId>commons-beanutils</artifactId>
-      <version>1.9.3</version>
-      <exclusions>
-        <exclusion>
-          <groupId>commons-collections</groupId>
-          <artifactId>commons-collections</artifactId>
-        </exclusion>
-      </exclusions>
-    </dependency>
-    <dependency>
-      <groupId>org.slf4j</groupId>
-      <artifactId>slf4j-api</artifactId>
-      <version>1.7.25</version>
-    </dependency>
-    <dependency>
-      <groupId>org.apache.commons</groupId>
-      <artifactId>commons-collections4</artifactId>
-      <version>4.1</version>
-    </dependency>
-    <dependency>
-      <groupId>org.opengis.cite.xerces</groupId>
-      <artifactId>xercesImpl-xsd11</artifactId>
-      <version>2.12-beta-r1667115</version>
-    </dependency>
-    <dependency>
-      <groupId>com.tdunning</groupId>
-      <artifactId>json</artifactId>
-      <version>1.8</version>    
-    </dependency>
-
-    <!-- Tests and provided. -->
-    <dependency>
-      <groupId>junit</groupId>
-      <artifactId>junit</artifactId>
-      <version>4.12</version>
-      <scope>test</scope>
-    </dependency>
-    <dependency>
-      <groupId>org.apache.logging.log4j</groupId>
-      <artifactId>log4j-slf4j-impl</artifactId>
-      <version>2.10.0</version>
-      <scope>test</scope>
-    </dependency>
-    <dependency>
-      <groupId>org.apache.logging.log4j</groupId>
-      <artifactId>log4j-core</artifactId>
-      <version>2.10.0</version>
-      <scope>test</scope>
-    </dependency>
-    <dependency>
-      <groupId>org.apache.ant</groupId>
-      <artifactId>ant</artifactId>
-      <version>1.10.1</version>
-      <scope>test</scope>
-    </dependency>
-
-    <!-- For optional Proxy class used only by some implementations. -->
-    <dependency>
-        <groupId>org.apache.httpcomponents</groupId>
-        <artifactId>httpclient</artifactId>
-        <version>4.5.3</version>
-        <scope>provided</scope>
-    </dependency>
-
-  </dependencies>
-
-  <build>
-    <resources>
-      <resource>
-        <directory>${project.build.testSourceDirectory}</directory>
-        <includes>
-          <include>**/*.html</include>
-          <include>**/*.txt</include>
-        </includes>
-      </resource>
-      <resource>
-        <filtering>false</filtering>
-        <directory>${project.build.sourceDirectory}</directory>
-        <includes>
-          <include>**</include>
-        </includes>
-        <excludes>
-          <exclude>**/*.java</exclude>
-        </excludes>
-      </resource>
-      <resource>
-        <filtering>false</filtering>
-        <directory>src/main/resources</directory>
-        <includes>
-          <include>**</include>
-        </includes>
-      </resource>
-    </resources>
-    <extensions>
-      <extension>
-        <groupId>org.apache.maven.wagon</groupId>
-        <artifactId>wagon-ssh</artifactId>
-        <version>1.0</version>
-      </extension>
-    </extensions>
-
-    <pluginManagement>
-      <plugins>
-        <plugin>
-          <groupId>org.codehaus.mojo</groupId>
-          <artifactId>sonar-maven-plugin</artifactId>
-          <version>2.6</version>
-        </plugin>
-        <plugin>
-          <groupId>org.apache.maven.plugins</groupId>
-          <artifactId>maven-site-plugin</artifactId>
-          <version>3.3</version>
-          <configuration>
-            <generateReports>true</generateReports>
-            <templateFile>
-                ${basedir}/src/site/resources/skin/reflow-modified.vm
-            </templateFile>
-          </configuration>
-          <dependencies>
-            <dependency>
-              <groupId>lt.velykis.maven.skins</groupId>
-              <artifactId>reflow-velocity-tools</artifactId>
-              <version>1.1.0</version>
-            </dependency>
-            <!-- Reflow skin requires Velocity >= 1.7  -->
-            <dependency>
-              <groupId>org.apache.velocity</groupId>
-              <artifactId>velocity</artifactId>
-              <version>1.7</version>
-            </dependency>
-            <dependency>
-              <groupId>org.apache.maven.doxia</groupId>
-              <artifactId>doxia-site-renderer</artifactId>
-              <version>1.4</version>
-            </dependency>
-            <dependency>
-              <groupId>org.apache.maven.doxia</groupId>
-              <artifactId>doxia-module-markdown</artifactId>
-              <version>1.4</version>
-            </dependency>
-          </dependencies>                
-        </plugin>
-      </plugins>
-    </pluginManagement>    
-
-    <plugins>
-      <plugin>
-        <groupId>org.apache.maven.plugins</groupId>
-        <artifactId>maven-compiler-plugin</artifactId>
-        <version>3.2</version>
-        <configuration>
-          <source>1.8</source>
-          <target>1.8</target>
-          <encoding>UTF-8</encoding>
-        </configuration>
-      </plugin>
-      <plugin>
-        <groupId>org.codehaus.mojo</groupId>
-        <artifactId>license-maven-plugin</artifactId>
-        <version>1.7</version>
-        <executions>
-          <execution>
-            <id>download-licenses</id>
-            <goals>
-              <goal>download-licenses</goal>
-            </goals>
-          </execution>
-          <execution>
-            <id>create-license-list</id>
-            <goals>
-              <goal>add-third-party</goal>
-            </goals>
-            <phase>generate-resources</phase>
-          </execution>
-        </executions>
-      </plugin>
-      <plugin>
-        <artifactId>maven-assembly-plugin</artifactId>
-        <executions>
-          <execution>
-            <id>make-dist-assembly</id>
-            <phase>package</phase>
-            <goals><goal>single</goal></goals>
-            <configuration>
-              <descriptors>
-                <descriptor>src/main/assembly/dist.xml</descriptor>
-              </descriptors>
-              <appendAssemblyId>false</appendAssemblyId>
-            </configuration>
-          </execution>
-          <execution>
-            <id>make-resources-assembly</id>
-            <phase>package</phase>
-            <goals><goal>single</goal></goals>
-            <configuration>
-              <descriptors>
-                <descriptor>src/main/assembly/resources.xml</descriptor>
-              </descriptors>
-              <appendAssemblyId>true</appendAssemblyId>
-            </configuration>
-          </execution>
-        </executions>
-      </plugin>
-      <plugin>
-        <groupId>org.apache.maven.plugins</groupId>
-        <artifactId>maven-javadoc-plugin</artifactId>
-        <version>2.10.4</version>
-        <configuration>
-          <overview>${basedir}/src/main/javadoc/overview.html</overview>
-          <show>protected</show>
-          <nodeprecated>false</nodeprecated>
-          <source>1.8</source>
-          <detectLinks>false</detectLinks>
-          <links>
-            <link>https://commons.apache.org/proper/commons-configuration/javadocs/v${commons-configuration.version}/apidocs/</link>
-            <link>https://commons.apache.org/proper/commons-lang/javadocs/api-${commons-lang3.version}/</link>
-          </links>
-        </configuration>
-        <executions>
-          <execution>
-            <id>make-javadoc</id>
-            <phase>prepare-package</phase>
-            <goals>
-              <goal>javadoc</goal>
-            </goals>
-          </execution>
-          <execution>
-            <id>attach-javadocs</id>
-            <goals>
-              <goal>jar</goal>
-            </goals>
-          </execution>
-        </executions>
-      </plugin>
-      <plugin>
-        <groupId>org.apache.maven.plugins</groupId>
-        <artifactId>maven-source-plugin</artifactId>
-        <version>2.4</version>
-        <executions>
-          <execution>
-            <id>attach-sources</id>
-            <goals>
-              <goal>jar-no-fork</goal>
-            </goals>
-          </execution>
-        </executions>
-      </plugin>
-      <plugin>
-        <groupId>org.apache.maven.plugins</groupId>
-        <artifactId>maven-jar-plugin</artifactId>
-        <version>2.6</version>
-        <configuration>
-          <archive>                   
-            <manifest>
-              <addDefaultImplementationEntries>true</addDefaultImplementationEntries>
-              <addDefaultSpecificationEntries>true</addDefaultSpecificationEntries>
-            </manifest>
-          </archive>
-          <excludes>
-            <exclude>THIRD-PARTY.txt</exclude>
-          </excludes>
-        </configuration>        
-        <executions>
-          <execution>
-            <goals>
-              <goal>test-jar</goal>
-            </goals>
-          </execution>
-        </executions>
-      </plugin>
-      <!--  Use VM argument -Dgpg.skip=true to disable GPG signing. -->
-      <plugin>
-        <groupId>org.apache.maven.plugins</groupId>
-        <artifactId>maven-gpg-plugin</artifactId>
-        <version>1.6</version>
-        <executions>
-          <execution>
-            <id>sign-artifacts</id>
-            <phase>verify</phase>
-            <goals>
-              <goal>sign</goal>
-            </goals>
-          </execution>
-        </executions>
-      </plugin>
-      <plugin>
-        <groupId>org.sonatype.plugins</groupId>
-        <artifactId>nexus-staging-maven-plugin</artifactId>
-        <version>1.6.3</version>
-        <extensions>true</extensions>
-        <configuration>
-          <serverId>ossrh</serverId>
-          <nexusUrl>https://oss.sonatype.org/</nexusUrl>
-          <autoReleaseAfterClose>false</autoReleaseAfterClose>
-        </configuration>
-      </plugin>
-    </plugins>
-  </build>
-
-  <distributionManagement>
-    <site>
-      <id>norconex-site-deployment</id>
-      <url>${site.baseurl}/product/commons-lang</url>
-    </site>
-    <snapshotRepository>
-      <id>ossrh</id>
-      <url>https://oss.sonatype.org/content/repositories/snapshots</url>
-    </snapshotRepository>
-    <repository>
-      <id>ossrh</id>
-      <url>https://oss.sonatype.org/service/local/staging/deploy/maven2/</url>
-    </repository>    
-  </distributionManagement>
-  
-  <reporting>
-    <plugins>
-      <plugin>
-        <groupId>org.apache.maven.plugins</groupId>
-        <artifactId>maven-project-info-reports-plugin</artifactId>
-        <version>2.7</version>
-        <configuration>
-          <dependencyDetailsEnabled>false</dependencyDetailsEnabled>
-          <dependencyLocationsEnabled>false</dependencyLocationsEnabled>
-        </configuration>
-        <reportSets>
-          <reportSet>
-            <reports>
-              <report>summary</report>
-              <report>dependencies</report>
-              <report>issue-tracking</report>
-              <report>license</report>
-              <report>scm</report>
-              <report>project-team</report>
-            </reports>
-          </reportSet>
-        </reportSets>
-      </plugin>
-      <plugin>
-        <groupId>org.apache.maven.plugins</groupId>
-        <artifactId>maven-javadoc-plugin</artifactId>
-        <version>2.10.2</version>
-        <configuration>
-          <overview>${basedir}/src/main/javadoc/overview.html</overview>
-          <header><![CDATA[
-            <style>div.aboutLanguage .siteLink {font-size: 2em;}</style>
-            <span class="siteLink">
-              <a href="https://www.norconex.com/product/commons-lang">Norconex Commons Lang</a>
-            </span>
-            ]]>
-          </header>
-          <footer><![CDATA[
-            <script type="text/javascript">
-              var _gaq = _gaq || [];
-              _gaq.push(['_setAccount', 'UA-23162620-1']);
-              _gaq.push(['_setDomainName', 'norconex.com']);
-              _gaq.push(['_trackPageview']);
-              (function() {
-                var ga = document.createElement('script'); ga.type = 'text/javascript'; ga.async = true;
-                ga.src = ('https:' == document.location.protocol ? 'https://ssl' : 'http://www') + '.google-analytics.com/ga.js';
-                var s = document.getElementsByTagName('script')[0]; s.parentNode.insertBefore(ga, s);
-              })();
-            </script>
-            <a style="font-size: 1.4em;" href="https://github.com/norconex/commons-lang/issues">Submit an Issue</a>
-            &nbsp;&nbsp;|&nbsp;&nbsp; 
-            <a style="font-size: 1.4em;" href="https://www.norconex.com">www.norconex.com</a>
-            ]]>
-          </footer>
-          
-          <show>protected</show>
-          <nodeprecated>false</nodeprecated>
-          <source>1.8</source>
-          <detectLinks>false</detectLinks>
-          <links>
-            <link>https://commons.apache.org/proper/commons-configuration/javadocs/v${commons-configuration.version}/apidocs/</link>
-            <link>https://commons.apache.org/proper/commons-lang/javadocs/api-${commons-lang3.version}/</link>
-          </links>
-        </configuration>
-        <reportSets>
-          <reportSet>
-            <id>default</id>
-            <configuration>
-            </configuration>
-            <reports>
-              <report>javadoc</report>
-            </reports>
-          </reportSet>
-        </reportSets>
-      </plugin>
-      <plugin>
-        <groupId>org.apache.maven.plugins</groupId>
-        <artifactId>maven-changes-plugin</artifactId>
-        <version>2.9</version>
-        <reportSets>
-          <reportSet>
-            <reports>
-              <report>changes-report</report>
-              <!--<report>github-report</report>-->
-            </reports>
-          </reportSet>
-        </reportSets>
-      </plugin>
-    </plugins>
-  </reporting>  
-  
-  <organization>
-    <name>Norconex Inc.</name>
-    <url>https://www.norconex.com</url>
-  </organization>
-  <url>https://www.norconex.com/product/commons-lang</url>
-  <description>Norconex Commons Lang is a Java library containing utility classes that complements the Java API and are not found in commonly available libraries (such as the great Apache Commons Lang, which it relies on).</description>
-  <scm>
-    <url>https://github.com/Norconex/commons-lang</url>
-    <connection>scm:git:git@github.com:Norconex/commons-lang.git</connection>
-    <developerConnection>scm:git:git@github.com:Norconex/commons-lang.git</developerConnection>
-  </scm>
-  <issueManagement>
-    <system>GitHub</system>
-    <url>https://github.com/Norconex/commons-lang/issues</url>
-  </issueManagement>
-
-  <developers>
-    <developer>
-        <id>essiembre</id>
-        <name>Pascal Essiembre</name>
-        <email>pascal.essiembre@norconex.com</email>
-        <organization>Norconex Inc.</organization>
-        <organizationUrl>https://www.norconex.com</organizationUrl>
-        <roles>
-          <role>project leader</role>
-          <role>developer</role>
-        </roles>
-        <timezone>-4</timezone>
-    </developer>
-  </developers>
-  <contributors>
-  </contributors>
-
-</project>
+<!-- 
+   Copyright 2010-2017 Norconex Inc.
+
+   Licensed under the Apache License, Version 2.0 (the "License");
+   you may not use this file except in compliance with the License.
+   You may obtain a copy of the License at
+
+       http://www.apache.org/licenses/LICENSE-2.0
+
+   Unless required by applicable law or agreed to in writing, software
+   distributed under the License is distributed on an "AS IS" BASIS,
+   WITHOUT WARRANTIES OR CONDITIONS OF ANY KIND, either express or implied.
+   See the License for the specific language governing permissions and
+   limitations under the License.
+-->
+<project xmlns="http://maven.apache.org/POM/4.0.0"
+  xmlns:xsi="http://www.w3.org/2001/XMLSchema-instance"
+  xsi:schemaLocation="http://maven.apache.org/POM/4.0.0 http://maven.apache.org/xsd/maven-4.0.0.xsd">
+  <modelVersion>4.0.0</modelVersion>
+  <groupId>com.norconex.commons</groupId>
+  <artifactId>norconex-commons-lang</artifactId>
+  <version>2.0.0-SNAPSHOT</version>
+  <packaging>jar</packaging>
+  <name>Norconex Commons Lang</name>
+
+  <properties>
+    <project.build.sourceEncoding>UTF-8</project.build.sourceEncoding>
+    <project.reporting.outputEncoding>UTF-8</project.reporting.outputEncoding>
+    <site.baseurl/>
+    <currentStableVersion>1.15.0</currentStableVersion>
+    
+    <commons-lang3.version>3.7</commons-lang3.version>
+    <commons-configuration.version>2.2.2</commons-configuration.version>
+  </properties>
+  <inceptionYear>2008</inceptionYear>
+
+  <licenses>
+    <license>
+      <name>The Apache Software License, Version 2.0</name>
+      <url>http://www.apache.org/licenses/LICENSE-2.0.txt</url>
+    </license>
+  </licenses>
+
+  <repositories>
+    <repository>
+      <id>sonatype.oss.snapshots</id>
+      <name>Sonatype OSS Snapshot Repository</name>
+      <url>http://oss.sonatype.org/content/repositories/snapshots</url>
+      <releases>
+        <enabled>false</enabled>
+      </releases>
+      <snapshots>
+        <enabled>true</enabled>
+      </snapshots>
+    </repository> 
+  </repositories>
+
+  <dependencies>
+
+    <dependency>
+      <groupId>commons-io</groupId>
+      <artifactId>commons-io</artifactId>
+      <version>2.5</version>
+    </dependency>
+    <dependency>
+      <groupId>org.apache.commons</groupId>
+      <artifactId>commons-lang3</artifactId>
+      <version>${commons-lang3.version}</version>
+    </dependency>
+    <dependency>
+      <groupId>org.apache.commons</groupId>
+      <artifactId>commons-text</artifactId>
+      <version>1.1</version>
+    </dependency>
+    <dependency>
+      <groupId>org.apache.velocity</groupId>
+      <artifactId>velocity-engine-core</artifactId>
+      <version>2.0</version>
+    </dependency>
+    <dependency>
+      <groupId>org.apache.commons</groupId>
+      <artifactId>commons-configuration2</artifactId>
+      <version>2.2</version>
+    </dependency>
+    <dependency>
+      <groupId>commons-beanutils</groupId>
+      <artifactId>commons-beanutils</artifactId>
+      <version>1.9.3</version>
+      <exclusions>
+        <exclusion>
+          <groupId>commons-collections</groupId>
+          <artifactId>commons-collections</artifactId>
+        </exclusion>
+      </exclusions>
+    </dependency>
+    <dependency>
+      <groupId>org.slf4j</groupId>
+      <artifactId>slf4j-api</artifactId>
+      <version>1.7.25</version>
+    </dependency>
+    <dependency>
+      <groupId>org.apache.commons</groupId>
+      <artifactId>commons-collections4</artifactId>
+      <version>4.1</version>
+    </dependency>
+    <dependency>
+      <groupId>org.opengis.cite.xerces</groupId>
+      <artifactId>xercesImpl-xsd11</artifactId>
+      <version>2.12-beta-r1667115</version>
+    </dependency>
+    <dependency>
+      <groupId>com.tdunning</groupId>
+      <artifactId>json</artifactId>
+      <version>1.8</version>    
+    </dependency>
+
+    <!-- Tests and provided. -->
+    <dependency>
+      <groupId>junit</groupId>
+      <artifactId>junit</artifactId>
+      <version>4.12</version>
+      <scope>test</scope>
+    </dependency>
+    <dependency>
+      <groupId>org.apache.logging.log4j</groupId>
+      <artifactId>log4j-slf4j-impl</artifactId>
+      <version>2.10.0</version>
+      <scope>test</scope>
+    </dependency>
+    <dependency>
+      <groupId>org.apache.logging.log4j</groupId>
+      <artifactId>log4j-core</artifactId>
+      <version>2.10.0</version>
+      <scope>test</scope>
+    </dependency>
+    <dependency>
+      <groupId>org.apache.ant</groupId>
+      <artifactId>ant</artifactId>
+      <version>1.10.1</version>
+      <scope>test</scope>
+    </dependency>
+
+    <!-- For optional Proxy class used only by some implementations. -->
+    <dependency>
+        <groupId>org.apache.httpcomponents</groupId>
+        <artifactId>httpclient</artifactId>
+        <version>4.5.3</version>
+        <scope>provided</scope>
+    </dependency>
+
+  </dependencies>
+
+  <build>
+    <resources>
+      <resource>
+        <directory>${project.build.testSourceDirectory}</directory>
+        <includes>
+          <include>**/*.html</include>
+          <include>**/*.txt</include>
+        </includes>
+      </resource>
+      <resource>
+        <filtering>false</filtering>
+        <directory>${project.build.sourceDirectory}</directory>
+        <includes>
+          <include>**</include>
+        </includes>
+        <excludes>
+          <exclude>**/*.java</exclude>
+        </excludes>
+      </resource>
+      <resource>
+        <filtering>false</filtering>
+        <directory>src/main/resources</directory>
+        <includes>
+          <include>**</include>
+        </includes>
+      </resource>
+    </resources>
+    <extensions>
+      <extension>
+        <groupId>org.apache.maven.wagon</groupId>
+        <artifactId>wagon-ssh</artifactId>
+        <version>1.0</version>
+      </extension>
+    </extensions>
+
+    <pluginManagement>
+      <plugins>
+        <plugin>
+          <groupId>org.codehaus.mojo</groupId>
+          <artifactId>sonar-maven-plugin</artifactId>
+          <version>2.6</version>
+        </plugin>
+        <plugin>
+          <groupId>org.apache.maven.plugins</groupId>
+          <artifactId>maven-site-plugin</artifactId>
+          <version>3.3</version>
+          <configuration>
+            <generateReports>true</generateReports>
+            <templateFile>
+                ${basedir}/src/site/resources/skin/reflow-modified.vm
+            </templateFile>
+          </configuration>
+          <dependencies>
+            <dependency>
+              <groupId>lt.velykis.maven.skins</groupId>
+              <artifactId>reflow-velocity-tools</artifactId>
+              <version>1.1.0</version>
+            </dependency>
+            <!-- Reflow skin requires Velocity >= 1.7  -->
+            <dependency>
+              <groupId>org.apache.velocity</groupId>
+              <artifactId>velocity</artifactId>
+              <version>1.7</version>
+            </dependency>
+            <dependency>
+              <groupId>org.apache.maven.doxia</groupId>
+              <artifactId>doxia-site-renderer</artifactId>
+              <version>1.4</version>
+            </dependency>
+            <dependency>
+              <groupId>org.apache.maven.doxia</groupId>
+              <artifactId>doxia-module-markdown</artifactId>
+              <version>1.4</version>
+            </dependency>
+          </dependencies>                
+        </plugin>
+      </plugins>
+    </pluginManagement>    
+
+    <plugins>
+      <plugin>
+        <groupId>org.apache.maven.plugins</groupId>
+        <artifactId>maven-compiler-plugin</artifactId>
+        <version>3.2</version>
+        <configuration>
+          <source>1.8</source>
+          <target>1.8</target>
+          <encoding>UTF-8</encoding>
+        </configuration>
+      </plugin>
+      <plugin>
+        <groupId>org.codehaus.mojo</groupId>
+        <artifactId>license-maven-plugin</artifactId>
+        <version>1.7</version>
+        <executions>
+          <execution>
+            <id>download-licenses</id>
+            <goals>
+              <goal>download-licenses</goal>
+            </goals>
+          </execution>
+          <execution>
+            <id>create-license-list</id>
+            <goals>
+              <goal>add-third-party</goal>
+            </goals>
+            <phase>generate-resources</phase>
+          </execution>
+        </executions>
+      </plugin>
+      <plugin>
+        <artifactId>maven-assembly-plugin</artifactId>
+        <executions>
+          <execution>
+            <id>make-dist-assembly</id>
+            <phase>package</phase>
+            <goals><goal>single</goal></goals>
+            <configuration>
+              <descriptors>
+                <descriptor>src/main/assembly/dist.xml</descriptor>
+              </descriptors>
+              <appendAssemblyId>false</appendAssemblyId>
+            </configuration>
+          </execution>
+          <execution>
+            <id>make-resources-assembly</id>
+            <phase>package</phase>
+            <goals><goal>single</goal></goals>
+            <configuration>
+              <descriptors>
+                <descriptor>src/main/assembly/resources.xml</descriptor>
+              </descriptors>
+              <appendAssemblyId>true</appendAssemblyId>
+            </configuration>
+          </execution>
+        </executions>
+      </plugin>
+      <plugin>
+        <groupId>org.apache.maven.plugins</groupId>
+        <artifactId>maven-javadoc-plugin</artifactId>
+        <version>2.10.4</version>
+        <configuration>
+          <overview>${basedir}/src/main/javadoc/overview.html</overview>
+          <show>protected</show>
+          <nodeprecated>false</nodeprecated>
+          <source>1.8</source>
+          <detectLinks>false</detectLinks>
+          <links>
+            <link>https://commons.apache.org/proper/commons-configuration/javadocs/v${commons-configuration.version}/apidocs/</link>
+            <link>https://commons.apache.org/proper/commons-lang/javadocs/api-${commons-lang3.version}/</link>
+          </links>
+        </configuration>
+        <executions>
+          <execution>
+            <id>make-javadoc</id>
+            <phase>prepare-package</phase>
+            <goals>
+              <goal>javadoc</goal>
+            </goals>
+          </execution>
+          <execution>
+            <id>attach-javadocs</id>
+            <goals>
+              <goal>jar</goal>
+            </goals>
+          </execution>
+        </executions>
+      </plugin>
+      <plugin>
+        <groupId>org.apache.maven.plugins</groupId>
+        <artifactId>maven-source-plugin</artifactId>
+        <version>2.4</version>
+        <executions>
+          <execution>
+            <id>attach-sources</id>
+            <goals>
+              <goal>jar-no-fork</goal>
+            </goals>
+          </execution>
+        </executions>
+      </plugin>
+      <plugin>
+        <groupId>org.apache.maven.plugins</groupId>
+        <artifactId>maven-jar-plugin</artifactId>
+        <version>2.6</version>
+        <configuration>
+          <archive>                   
+            <manifest>
+              <addDefaultImplementationEntries>true</addDefaultImplementationEntries>
+              <addDefaultSpecificationEntries>true</addDefaultSpecificationEntries>
+            </manifest>
+          </archive>
+          <excludes>
+            <exclude>THIRD-PARTY.txt</exclude>
+          </excludes>
+        </configuration>        
+        <executions>
+          <execution>
+            <goals>
+              <goal>test-jar</goal>
+            </goals>
+          </execution>
+        </executions>
+      </plugin>
+      <!--  Use VM argument -Dgpg.skip=true to disable GPG signing. -->
+      <plugin>
+        <groupId>org.apache.maven.plugins</groupId>
+        <artifactId>maven-gpg-plugin</artifactId>
+        <version>1.6</version>
+        <executions>
+          <execution>
+            <id>sign-artifacts</id>
+            <phase>verify</phase>
+            <goals>
+              <goal>sign</goal>
+            </goals>
+          </execution>
+        </executions>
+      </plugin>
+      <plugin>
+        <groupId>org.sonatype.plugins</groupId>
+        <artifactId>nexus-staging-maven-plugin</artifactId>
+        <version>1.6.3</version>
+        <extensions>true</extensions>
+        <configuration>
+          <serverId>ossrh</serverId>
+          <nexusUrl>https://oss.sonatype.org/</nexusUrl>
+          <autoReleaseAfterClose>false</autoReleaseAfterClose>
+        </configuration>
+      </plugin>
+    </plugins>
+  </build>
+
+  <distributionManagement>
+    <site>
+      <id>norconex-site-deployment</id>
+      <url>${site.baseurl}/product/commons-lang</url>
+    </site>
+    <snapshotRepository>
+      <id>ossrh</id>
+      <url>https://oss.sonatype.org/content/repositories/snapshots</url>
+    </snapshotRepository>
+    <repository>
+      <id>ossrh</id>
+      <url>https://oss.sonatype.org/service/local/staging/deploy/maven2/</url>
+    </repository>    
+  </distributionManagement>
+  
+  <reporting>
+    <plugins>
+      <plugin>
+        <groupId>org.apache.maven.plugins</groupId>
+        <artifactId>maven-project-info-reports-plugin</artifactId>
+        <version>2.7</version>
+        <configuration>
+          <dependencyDetailsEnabled>false</dependencyDetailsEnabled>
+          <dependencyLocationsEnabled>false</dependencyLocationsEnabled>
+        </configuration>
+        <reportSets>
+          <reportSet>
+            <reports>
+              <report>summary</report>
+              <report>dependencies</report>
+              <report>issue-tracking</report>
+              <report>license</report>
+              <report>scm</report>
+              <report>project-team</report>
+            </reports>
+          </reportSet>
+        </reportSets>
+      </plugin>
+      <plugin>
+        <groupId>org.apache.maven.plugins</groupId>
+        <artifactId>maven-javadoc-plugin</artifactId>
+        <version>2.10.2</version>
+        <configuration>
+          <overview>${basedir}/src/main/javadoc/overview.html</overview>
+          <header><![CDATA[
+            <style>div.aboutLanguage .siteLink {font-size: 2em;}</style>
+            <span class="siteLink">
+              <a href="https://www.norconex.com/product/commons-lang">Norconex Commons Lang</a>
+            </span>
+            ]]>
+          </header>
+          <footer><![CDATA[
+            <script type="text/javascript">
+              var _gaq = _gaq || [];
+              _gaq.push(['_setAccount', 'UA-23162620-1']);
+              _gaq.push(['_setDomainName', 'norconex.com']);
+              _gaq.push(['_trackPageview']);
+              (function() {
+                var ga = document.createElement('script'); ga.type = 'text/javascript'; ga.async = true;
+                ga.src = ('https:' == document.location.protocol ? 'https://ssl' : 'http://www') + '.google-analytics.com/ga.js';
+                var s = document.getElementsByTagName('script')[0]; s.parentNode.insertBefore(ga, s);
+              })();
+            </script>
+            <a style="font-size: 1.4em;" href="https://github.com/norconex/commons-lang/issues">Submit an Issue</a>
+            &nbsp;&nbsp;|&nbsp;&nbsp; 
+            <a style="font-size: 1.4em;" href="https://www.norconex.com">www.norconex.com</a>
+            ]]>
+          </footer>
+          
+          <show>protected</show>
+          <nodeprecated>false</nodeprecated>
+          <source>1.8</source>
+          <detectLinks>false</detectLinks>
+          <links>
+            <link>https://commons.apache.org/proper/commons-configuration/javadocs/v${commons-configuration.version}/apidocs/</link>
+            <link>https://commons.apache.org/proper/commons-lang/javadocs/api-${commons-lang3.version}/</link>
+          </links>
+        </configuration>
+        <reportSets>
+          <reportSet>
+            <id>default</id>
+            <configuration>
+            </configuration>
+            <reports>
+              <report>javadoc</report>
+            </reports>
+          </reportSet>
+        </reportSets>
+      </plugin>
+      <plugin>
+        <groupId>org.apache.maven.plugins</groupId>
+        <artifactId>maven-changes-plugin</artifactId>
+        <version>2.9</version>
+        <reportSets>
+          <reportSet>
+            <reports>
+              <report>changes-report</report>
+              <!--<report>github-report</report>-->
+            </reports>
+          </reportSet>
+        </reportSets>
+      </plugin>
+    </plugins>
+  </reporting>  
+  
+  <organization>
+    <name>Norconex Inc.</name>
+    <url>https://www.norconex.com</url>
+  </organization>
+  <url>https://www.norconex.com/product/commons-lang</url>
+  <description>Norconex Commons Lang is a Java library containing utility classes that complements the Java API and are not found in commonly available libraries (such as the great Apache Commons Lang, which it relies on).</description>
+  <scm>
+    <url>https://github.com/Norconex/commons-lang</url>
+    <connection>scm:git:git@github.com:Norconex/commons-lang.git</connection>
+    <developerConnection>scm:git:git@github.com:Norconex/commons-lang.git</developerConnection>
+  </scm>
+  <issueManagement>
+    <system>GitHub</system>
+    <url>https://github.com/Norconex/commons-lang/issues</url>
+  </issueManagement>
+
+  <developers>
+    <developer>
+        <id>essiembre</id>
+        <name>Pascal Essiembre</name>
+        <email>pascal.essiembre@norconex.com</email>
+        <organization>Norconex Inc.</organization>
+        <organizationUrl>https://www.norconex.com</organizationUrl>
+        <roles>
+          <role>project leader</role>
+          <role>developer</role>
+        </roles>
+        <timezone>-4</timezone>
+    </developer>
+  </developers>
+  <contributors>
+  </contributors>
+
+</project>