<document xmlns="http://maven.apache.org/changes/1.0.0"
          xmlns:xsi="http://www.w3.org/2001/XMLSchema-instance"
          xsi:schemaLocation="http://maven.apache.org/changes/1.0.0 http://maven.apache.org/xsd/changes-1.0.0.xsd">
  <properties>
    <title>Norconex Commons Lang Project</title>
    <author email="info@norconex.com">Norconex Inc.</author>
  </properties>
  <body>

<<<<<<< HEAD
    <release version="2.0.0-SNAPSHOT" date="2018-??-??" description="Major release">
      <action dev="essiembre" type="add">
        New Event class and IEventListener interface.
      </action>
      <action dev="essiembre" type="add">
        New ExtendedBeanUtilsBean that supports copying of either combination
        of collections or array, as well as providing new converters for
        Date, LocaleDateTime, and Locale.
      </action>
      <action dev="essiembre" type="add">
        New Properties#loadFromBean and Properties#storeToBean methods.
      </action>
      <action dev="essiembre" type="add">
        New ConfigurationValidationError class now returned by 
        XMLConfigurationUtil validation methods.
      </action>
      <action dev="essiembre" type="add">
        New DateUtil class for converting between java.util.Date to/from
        local date/time.
      </action>
      <action dev="essiembre" type="add">
        New XMLConfigurationUtil#saveToXML method.
      </action>
      <action dev="essiembre" type="add">
        New FileUtil#createDateFormattedDirs and FileUtil#toDateFormattedDir
        methods.
      </action>
      <action dev="essiembre" type="add">
        New FileUtil#toURLDir methods.
      </action>
      <action dev="essiembre" type="add">
        New accessors for LocalDateTime on Properties.
      </action>
      <action dev="essiembre" type="update">
        Now requires Java 8 or higher.
      </action>
      <action dev="essiembre" type="update">
        Now uses SLF4J instead of Log4J for logging.
      </action>
      <action dev="essiembre" type="update">
        EqualsUtil now uses CharSequence instead of String where String was
        used as argument.
      </action>
      <action dev="essiembre" type="update">
        Dependency updates: Apache Commons Lang 3.7, 
        Apache Commons Configuration 2.2, Apache Commons BeanUtils 1.9.3,
        Apache Velocity 2.0.
      </action>
      <action dev="essiembre" type="fix">
        Properties#load(Map) now handles primitive array values properly,
        as well as Class, Date, and File types.
      </action>
      <action dev="essiembre" type="remove">
        Removed all deprecated classes and methods from version 1.x.
      </action>      
      <action dev="essiembre" type="remove">
        Removed CountingConsoleAppender, MemoryUtil#getFreeMemory(boolean).
      </action>
    </release>

    <release version="1.15.0-SNAPSHOT" date="2018-??-??" description="Maintenance release">
=======
    <release version="1.15.0" date="2018-06-03" description="Feature release">
>>>>>>> c9e086a9
      <action dev="davisda4,essiembre" type="add">
        New EncryptionXMLUtil class offering methods to facilitate integration 
        of EncryptionKey with IXMLConfigurable objects (or other XML objects). 
      </action>
      <action dev="davisda4" type="update">
        EncryptionUtil now uses AES for encryption and supports custom key size. 
      </action>
      <action dev="essiembre" type="update">
        ConfigurationLoader now sets the Velocity character encoding to UTF-8. 
      </action>
      <action dev="essiembre" type="update">
        HttpURL now extract protocols before first colon, no longer requiring
        two forward slash.  Also more lenient towards relative URLs.  
      </action>
      <action dev="essiembre" type="update">
        QueryString now strips out fragments when part of a URL. 
      </action>
    </release>

    <release version="1.14.0" date="2017-11-26" description="Feature release">
      <action dev="essiembre" type="add">
        Can now store and load Properties file as JSON.
      </action>
      <action dev="essiembre" type="add">
        New StringUtil class with truncation methods replacing the truncated
        part with a hash code.
      </action>
      <action dev="essiembre" type="add">
        New ResourceLoader class.
      </action>
      <action dev="essiembre" type="add">
        New ProxySettings class.
      </action>
      <action dev="essiembre" type="add">
        New CircularRange class. 
      </action>
      <action dev="essiembre" type="add">
        New method variation on EhancedXMLStreamWriter to overwrite the
        default "writeBlanks" setting.
      </action>
      <action dev="essiembre" type="add">
        New FileUtil#createURLDirs method for creating directories matching
        URL segments. 
      </action>
      <action dev="essiembre" type="add">
        New XMLConfigurationUtil#nullable* methods to consider empty 
        tags/attributes as null whereas not having the tag at all uses
        the default value.
      </action>
      <action dev="essiembre" type="add">
        New XMLConfigurationUtil#keyExists methods to find if a key exists
        in XML even if empty.
      </action>
      <action dev="essiembre" type="add">
        New EqualsUtil#equalsMap(...) method for checking if two maps are equal,
        regardless of entry order.
      </action>
      <action dev="essiembre" type="add">
        It is now possible to pass a Charset where a string was expected
        for character encoding on a few utility classes.
      </action>
      <action dev="essiembre" type="add">
        Added ZIP constant to ContentType.
      </action>
      <action dev="essiembre" type="add">
        Added ICachedStream#getCacheDirectory().
      </action>
      <action dev="essiembre" type="update">
        TextReader default maxReadSize is now 10 million characters (from 
        128,000) and now accepts -1 as the maxReadSize to mean unlimited.
      </action>
      <action dev="essiembre" type="update">
        Properties with multi-values now have their values stored
        as individual entries by default (as opposed to using a delimiter).
        Also more storing/loading options are now available.
      </action>
      <action dev="essiembre" type="update">
        TextReader#DEFAULT_MAX_READ_SIZE has been increased from 64 thousand
        to 10 million characters.
      </action>
      <action dev="essiembre" type="update">
        Dependency updates: Apache Commons Lang 3.6, Apache Commons Text 1.1,
        Open JSON 1.8.
      </action>
      <action dev="essiembre" type="update">
        ContentType now works better with types with parameters. 
        Added two new related methods: #toBaseTypeString() and #toBaseType().
      </action>
      <action dev="essiembre" type="fix">
        Fixed SystemCommand not handling arguments with spaces when they 
        are properly quoted.
      </action>
      <action dev="essiembre" type="fix">
        Fixed CachedInputStream returning -1 or throwing EOF exception when
        it should not.
      </action>
      <action dev="essiembre" type="fix">
        Fixed QueryString setting "UTF-8" as the URL when invoking empty 
        constructor (now blank).
      </action>
      <action dev="essiembre" type="fix">
        Fixed DurationParser now returning default value in some cases
        where the duration was invalid (returning 0 instead).
      </action>
      <action dev="essiembre" type="fix">
        Fixed CachedInputStream sometimes returning null when using
        #getCacheDirectory() method. 
      </action>
      <action dev="essiembre" type="remove">
         Removed Properties#isCaseSensitiveKeys(), deprecated since 1.8.0.
      </action>      
    </release>

    <release version="1.13.1" date="2017-05-16" description="Bugfix release">
      <action dev="essiembre" type="fix">
        Fixed XMLConfigurationUtil reporting a validation error when 
        encountering attributes from the XML Namespace 
        ("http://www.w3.org/XML/1998/namespace"), such as xml:space="preserve". 
      </action>
    </release>

    <release version="1.13.0" date="2017-04-25" description="Feature release">
      <action dev="essiembre" type="add">
        New "exec" package containing classes moved from Norconex JEF API.
        Those classes provide ways to easily execute external commands
        as well as making code execution "retriable" in case of failure. 
      </action>
      <action dev="essiembre" type="add">
        IXMLConfigurable classes having XML schemas (XSD) are now validated
        when loaded (using XML Schema 1.1).
      </action>
      <action dev="essiembre" type="add">
        Now distributed with new command-line scripts for encryption,
        safe copying of jars, finding jar duplicates, and automating
        the installation of this library into other projects.
      </action>
      <action dev="essiembre" type="add">
        New CountingConsoleAppender for tracking how many log events of each
        type were logged (log4j).
      </action>
      <action dev="essiembre" type="add">
        New ListErrorHandler which stores SAX Exceptions that can later 
        be retrieved as lists.
      </action>
      <action dev="essiembre" type="add">
        New ClasspathResourceResolver and ClasspathInput to resolve XSD schema
        includes/imports relative to each other in classpath.
      </action>
      <action dev="essiembre" type="add">
        New XMLConfigurationUtil class replacing ConfigurationUtil, offering
        new methods: #getCSVStringArray(...), #getCSVIntArray(...), 
        #validate(...), #loadFromXML(...), #newInstance(Reader),
        #getDuration(...)
      </action>
      <action dev="essiembre" type="add">
        New IInputStreamListener, InputStreamLineListener, and 
        InputStreamConsumer replacing now deprecated IStreamListener,
        and StreamGobbler. These new classes allow streaming of binary content,
        as well as text.
      </action>
      <action dev="essiembre" type="add">
        New DurationParser class to parse plain-English durations into 
        milliseconds (e.g., "5 minutes and 30 seconds" or "5m30s").
      </action>
      <action dev="essiembre" type="add">
        New URLNormalizer#removeTrailingHash() method.
      </action>
      <action dev="essiembre" type="add">
        New JarFile#isSameVersion(...) and JarFile#isSameVersionAndTime(...) 
        methods.
      </action>
      <action dev="essiembre" type="add">
        New constructor for EnhancedXMLStreamWriter enabling support for 
        indentation (pretty-print).
      </action>
      <action dev="essiembre" type="update">
        ConfigurationLoadedUtil now deprecated in favor of XMLConfigurationUtil.
      </action>      
      <action dev="essiembre" type="update">
        JarDuplicateFinder now checks the last modified date when two versions
        are the same.
      </action>      
      <action dev="essiembre" type="update">
        Now relies on Apache Xerces to parse XML Shema 1.1.
      </action>
      <action dev="essiembre" type="update">
        Dependency updates: Apache Commons Lang 3.5, Apache Ant 1.10.1, Apache
        Collections 3.2.2.
      </action>
      <action dev="essiembre" type="remove">
        Removed all classes/methods deprecated since 1.5.0: 
        ConfigurationLoaded#loadXML(Reader in), .io.FileMonitor, .io.FileUtil,
        .io.IFileChangeListener, .io.IFileVisitor, 
        .file.FileUtil#deleteFile(File), ClassFinder#findImplementors(...).
      </action>      
    </release>

    <release version="1.12.3" date="2016-11-15" description="Bugfix release">
      <action dev="essiembre" type="update">
        HttpURL no longer sets a null protocol when constructing non HTTP URLs.
      </action>
      <action dev="essiembre" type="fix">
        Fixed URLNormalizer#removeSessionIds() not handling cases
        where the jsessionid is followed by a dot and other word characters. 
      </action>
    </release>

    <release version="1.12.2" date="2016-10-07" description="Bugfix release">
      <action dev="essiembre" type="fix">
        Fixed QueryString removing parameters without equal sign.
      </action>
    </release>

    <release version="1.12.1" date="2016-09-17" description="Bugfix release">
      <action dev="essiembre" type="fix">
        Fixed URLNormalizer#sortQueryParameters() not handling #fragments 
        properly. 
      </action>
    </release>

    <release version="1.12.0" date="2016-08-29" description="Feature release">
      <action dev="essiembre" type="add">
        New URLNormalizer#addDomainTrailingSlash() method. 
      </action>
      <action dev="essiembre" type="update">
        HttpURL now preserves uppercase characters in protocol. 
      </action>
      <action dev="essiembre" type="fix">
        Fixed HttpURL constructing URLs with null elements when protocol
        was not lowercase (e.g. HTTP). 
      </action>
    </release>

    <release version="1.11.0" date="2016-08-25" description="Feature release">
      <action dev="essiembre" type="add">
        New URLNormalizer#removeTrailingSlash() method. 
      </action>
      <action dev="essiembre" type="update">
        URLNormalizer#addTrailingSlash() has been deprecated in favor
        of URLNormalizer#addDirectoryTrailingSlash().
      </action>
      <action dev="essiembre" type="update">
        Dependency updates: Apache Commons Lang 2.6.
      </action>
    </release>

    <release version="1.10.0" date="2016-08-22" description="Feature release">
      <action dev="essiembre" type="add">
        New Jar-related utility classes for jar file version conflict detection
        and resolution.
      </action>
    </release>

    <release version="1.9.1" date="2016-08-09" description="Maintenance release">
      <action dev="essiembre" type="update">
        Dependency updates: Apache Commons IO 2.5.
      </action>
      <action dev="essiembre" type="update">
        URLStreamer now has two new "streamToString" methods that accept
        a character encoding argument. Versions without the character encoding
        argument now assume UTF-8 as opposed to OS default charset.
      </action>
      <action dev="essiembre" type="update">
        ConfigurationLoader#loadString(...) now assumes UTF-8 as opposed to OS 
        default charset for loading variables.
      </action>
      <action dev="essiembre" type="fix">
        When case-insensitive, Fixed Properties#addString(...) that was adding 
        values multiple times when a key was previously inserted with a 
        different case and fixed Properties#keySet() that returns the right 
        number of keys now.
      </action>
    </release>

    <release version="1.9.0" date="2016-02-27" description="Feature release">
      <action dev="essiembre" type="add">
        New EncryptionUtil class to easily encrypt and decrypt any text using
        a security key.
      </action>
      <action dev="essiembre" type="update">
        Added support for the following BMP variations to ContentType:
        application/bmp, application/x-bmp, application/x-win-bitmap,
        image/ms-bmp, image/x-bitmap, image/x-bmp, image/x-ms-bmp,
        image/x-win-bitmap, image/x-windows-bmp
      </action>
      <action dev="essiembre" type="update">
        ContentType default file extension for image/jpeg is now .jpg to match
        most frequent usage.
      </action>
      <action dev="essiembre" type="update">
        Dependency updates: Apache Commons Collections 4.1.
      </action>
      <action dev="essiembre" type="fix">
        HttpURL#toAbsolute(String, String) now handles relative URLs with
        no leading slashes properly (e.g. "sample.html").
      </action>
      <action dev="essiembre" type="fix">
        HttpURL#getRoot(String) now returns the proper root even when the 
        URL contains invalid characters.
      </action>
      <action dev="essiembre" type="fix">
        Fixed ConfigurationUtils#newInstance(HierarchicalConfiguration, T, 
        boolean) ignoring the "supportXMLConfigurable" argument.
      </action>
    </release>
    
    <release version="1.8.0" date="2015-11-01" description="Feature release">
      <action dev="essiembre" type="add">
        New normalization methods on URLNormalizer: #encodeNonURICharacters()
        and #encodeSpaces(). Spaces are no longer escaped automatically 
        by default.
      </action>
      <action dev="essiembre" type="add">
        New HttpURL#toAbsolute(String, String) method for converting relative
        URLs to absolute ones, based on another absolute URL.
      </action>
      <action dev="essiembre" type="add">
        New HttpURL#encodeQueryString(String) method for properly encoding
        the query string portion of a URL.
      </action>
      <action dev="essiembre" type="add">
        New HttpURL#isPortDefault() method to quickly find out if a URL is 
        using a default port for its protocol (http/https).
      </action>
      <action dev="essiembre" type="add">
        New HttpURL#getRoot() and HttpURL#getRoot(String) methods to extract
        the URL "root" from URLs (left part up to and including, the host name).
      </action>
      <action dev="essiembre" type="add">
        New PropertyMatcher class for easily storing a condition for matching
        a Properties key value.
      </action>      
      <action dev="essiembre" type="update">
        HttpURL now keeps the URL fragment when present, and has accessors 
        for it.
      </action>
      <action dev="essiembre" type="update">
        HttpURL#toString() no longer returns the port when the protocol is 
        https and the port is 443.
      </action>
      <action dev="essiembre" type="update">
        Properties#isCaseSensitiveKeys() is now deprecated in favor of
        Properties#isCaseInsensitiveKeys() for consistency with 
        constructor caseInsensitiveKeys argument.
      </action>      
      <action dev="essiembre" type="update">
        Fixed URLNormalizer#removeDotSegments() is now implemented following
        RFC3986 prescribed algorithm.
      </action>
      <action dev="essiembre" type="fix">
        Fixed URLNormalizer#removeDuplicateSlashes() to no longer consider
        the two slashes between the protocol and hostname as being duplicates
        in some cases.
      </action>
      <action dev="essiembre" type="fix">
        Fixed URLNormalizer#addTrailingSlash() when the path was already
        ending with one. Also adds one now when there are none and the path
        is followed by a question mark or hash character.
      </action>
      <action dev="essiembre" type="fix">
        HttpURL now sets the port as 443 when initialized with a secure URL
        (https).
      </action>
      <action dev="essiembre" type="fix">
        Fixed possible URISyntaxException in URLNormalizer for certain URLs.
      </action>
      <action dev="essiembre" type="fix">
        UTF-8 unicode values are now used to percent-encode the part portion
        of a URL.
      </action>
      <action dev="essiembre" type="fix">
        When Woodstox factory is used as the XML parser, now disables 
        structure validation which can cause issues when you want to use 
        the xml writer on a stream that already has XML written to it 
        (could cause "multiple roots" error).
      </action>
    </release>

    <release version="1.7.0" date="2015-08-07" description="Feature release">
      <action dev="essiembre" type="add">
        Added static methods HttpURL#toURL(String), HttpURL#toURI(String)
        and regular method HttpURL#getEncoding().
        Can now specify URL encoding (charset) at construction time.
        Also added encodePath(String) method for URL-encoding the path portion
        of a URL.
      </action>
      <action dev="essiembre" type="add">
        Added new method QueryString#getEncoding().
      </action>
      <action dev="essiembre" type="update">
        URLNormalizer now converts spaces to + instead of %20. In addition,
        it no longer URL-encodes characters when sorting
        or removing empty parameters (except for converting spaces to +).
      </action>
      <action dev="essiembre" type="update">
        ConfigurationUtil#newInstance(...) will now log an ERROR instead of
        DEBUG when a class is specified but not found in classpath.
      </action>      
    </release>

    <release version="1.6.2" date="2015-07-21" description="Maintenance release">
      <action dev="essiembre" type="update">
        Jar manifest now includes implementation entries and 
        specifications entries (matching Maven pom.xml).
      </action>
      <action dev="essiembre" type="update">
        Javadoc improvements.
      </action>
    </release>

    <release version="1.6.1" date="2015-06-13" description="Maintenance release">
      <action dev="essiembre" type="add">
        Added a length() method to CachedInputStream.
      </action>
      <action dev="essiembre" type="fix">
        Fix NullPointerException when passing a date array containing null
        values in Properties#datesToStringArray(Date...).
      </action>
      <action dev="essiembre" type="fix">
        Fix TextReader#readText(...) which could sometimes take
        forever to return (if ever).
      </action>
      <action dev="essiembre" type="update">
        Library update: Apache Commons Lang 3.4.
      </action>
    </release>

    <release version="1.6.0" date="2015-03-27" description="Feature release">
      <action dev="essiembre" type="add">
        New TimeIdGenerator class for generating time-based unique IDs that
        are guaranteed to be ordered and unique within a JVM.
      </action>
      <action dev="essiembre" type="add">
        New TextReader class for reading large text files, one chunk at a time,
        splitting text wisely at paragraphs/sentences/words when possible.
      </action>
      <action dev="essiembre" type="add">
        New ByteArrayOutputStream class derived from the Apache IO class of the
        same name, modified to offer methods to access subsets of bytes ranging
        form zero to the total number of bytes written so far.
      </action>
      <action dev="essiembre" type="add">
        New method IOUtil#toBufferedReader(Reader) that ensures to return
        either a BufferedReader wrapping original reader, or the reader itself
        if it already implements BufferedReader.
      </action>
      <action dev="essiembre" type="add">
        New method IOUtil#toBufferedInputStream(InputStream) that ensures to 
        return either a BufferedInputStream wrapping original InputStream, or 
        the input stream itself if it already implements BufferedInputStream.
      </action>
      <action dev="essiembre" type="add">
        New method IOUtil#startsWith(InputStream, byte[]) that 
        returns true if given input stream starts the specified bytes array.
        (must support mark).
      </action>
      <action dev="essiembre" type="add">
        New method IOUtil#borrowBytes(InputStream, int) that 
        gets and resets the specified number of bytes from the input stream
        (must support mark).
      </action>
      <action dev="essiembre" type="update">
        CachedInputStream now supports mark(int). Mark value is always 
        unlimited (argument is ignored).
      </action>
      <action dev="essiembre" type="update">
        ContentType and ContentFamily now support for BIG2 and
        Quattro Pro content types.
      </action>
      <action dev="essiembre" type="update">
        ConfigurationUtil#newInstance(...) now throws an 
        ConfigurationExceptions upon error when no default value is supplied.
      </action>
      <action dev="essiembre" type="update">
        Added SonaType snapshot repository to pom.xml.        
      </action>
      <action dev="essiembre" type="update">
        Updated several maven plugins and added SonarQube maven plugin.
      </action>
      <action dev="essiembre" type="update">
        Javadoc improvements.
      </action>
      <action dev="essiembre" type="update">
        Upgraded depending libraries to the following: JUnit 4.12, 
        Apache Commons Logging 1.2, Apache Commons Lang 3.3.2, 
      </action>
    </release>

    <release version="1.5.0" date="2014-11-24" description="Feature release">
      <action dev="essiembre" type="add">
        New pipeline-related classes for a very simple pipeline framework for 
        encapsulating executable tasks.
      </action>
      <action dev="essiembre" type="add">
        New CachedInputStream for caching input streams for re-use.  
        Swaps memory overflow to file.
      </action>
      <action dev="essiembre" type="add">
        New CachedOutputStream for caching output streams for re-use as
        InputStream. Swaps memory overflow to file.
      </action>
      <action dev="essiembre" type="add">
        New ByteBufferInputStream for reading a ByteBuffer as an InputStream.
      </action>
      <action dev="essiembre" type="add">
        New EnhancedXMLStreamWriter class to facilitate writing of primitives
        and other types.
      </action>
      <action dev="essiembre" type="add">
        New MemoryUtil class to quickly obtain free JVM memory.
      </action>
      <action dev="essiembre" type="add">
        New methods on EqualsUtil for String equality: #equalsAnyIgnoreCase(...)
        #equalsAllIgnoreCase(...), and #equalsNoneIgnoreCase(...).
      </action>
      <action dev="essiembre" type="add">
        Added content-type mappings for Content Family.
      </action>
      <action dev="essiembre" type="add">
        New #valuesOf(String...) method on ContentType.
      </action>
      <action dev="essiembre" type="update">
        Now licensed under The Apache License, Version 2.0.
      </action>
      <action dev="essiembre" type="update">
        Properties default content delimiter is now more unique.
      </action>
      <action dev="essiembre" type="update">
        Deprecated ConfigurationLoader#loadXML(Reader) in favor of 
        ConfigurationUtil#newXMLConfiguration(Reader).
      </action>
      <action dev="essiembre" type="update">
        FileUtil#deleteEmptyDirs(File) now forces directory deletion using
        FileUtil#delete(File)
      </action>
      <action dev="essiembre" type="update">
        ConfigurationUtil and ConfigurationLoader now ensure full disabling
        in all methods of value splitting in attributes and elements.
      </action>
      <action dev="essiembre" type="update">
        FileUtil#head(File, int) now uses UTF-8 as default encoding.
      </action>
      <action dev="essiembre" type="update">
        FilteredInputStream now uses UTF-8 as default encoding, and 
        now offers an additional constructor accepting a character encoding.
      </action>
      <action dev="essiembre" type="update">
        StreamGobbler now uses UTF-8 as default encoding, and 
        now offers an additional constructor accepting a character encoding.
        Also added #getType(), #getEncoding(), and #getStreamListeners()
      </action>
      <action dev="essiembre" type="update">
        IOUtil#tail(InputStream, lineQty) now uses UTF-8 as default encoding, 
        and now offers an overloaded method accepting a character encoding:
        IOUtil#tail(InputStream, String, lineQty)
      </action>
      <action dev="essiembre" type="update">
        IOUtil#head(InputStream, lineQty) now uses UTF-8 as default encoding, 
        and now offers an overloaded method accepting a character encoding:
        IOUtil#head(InputStream, String, lineQty)
      </action>
      <action dev="essiembre" type="update">
        IXMLConfigurable no longer extends Serializable.
      </action>
      <action dev="essiembre" type="fix">
        Fixed content type display name for application/ccxml+xml not being
        mapped properly.
      </action>
      <action dev="essiembre" type="fix">
        FileUtil#visitAllFiles(...) method now goes beyond 1 level deep
        when browsing recursively.
      </action>
    </release>

    <release version="1.4.0" date="2014-07-09" description="Feature release">
      <action dev="essiembre" type="add">
        New ClassFinder#findSubTypes(Class) method for finding subtypes in
        classpath using classpath roots.
      </action>
      <action dev="essiembre" type="add">
        New DataUnit class to perform data unit (KB, MB, GB, etc) conversions
        much like Java TimeUnit class.
      </action>
      <action dev="essiembre" type="add">
        New PercentFormatter to format fraction values as percentage string. 
      </action>
      <action dev="essiembre" type="add">
        New DataUnitFormatter to format any data unit ot a human-readable format
        taking into account locale and decimals.
      </action>
      <action dev="essiembre" type="add">
        New ContentType class to represent a file media/MIME type and obtain
        its usual name, content family, and file extension(s).
      </action>
      <action dev="essiembre" type="add">
        New ContentFamily class to represent a group of files of similar
        content types. Useful for content categorization.
      </action>
      <action dev="essiembre" type="add">
        Added new classes for listening to java.util.Map changes: 
        ObservableMap, MapChangeSupport, IMapChangeListener, and MapChangeEvent.
      </action>
      <action dev="essiembre" type="update">
        Deprecation of FileUtil#deleteFile(File) in favour of 
        FileUtil#delete(File).
      </action>
      <action dev="essiembre" type="update">
        FileUtil#delete(File) now invokes System.gc() upon deletion failure
        to fix a known java bug when trying to delete files on windows.
      </action>
      <action dev="essiembre" type="update">
        Properties now uses UTF-8 to load and store itself.
      </action>
      <action dev="essiembre" type="update">
        FileMonitor, FileUtil, IFileChangeListener, IFileVisitor are now 
        found under the com.norconex.commons.lang.file package.  Classes
        have been deprecated in former location.
      </action>
      <action dev="essiembre" type="update">
        Now requires Java 7 or higher.
      </action>
      <action dev="essiembre" type="update">
        Refactored Properties to extend ObservableMap so changes can 
        optionally be tracked.
      </action>
      <action dev="essiembre" type="update">
        URLNormalizer no longer rejects URLs with spaces in them. It will now
        convert spaces to %20 and log a warning.
      </action>
      <action dev="essiembre" type="update">
        Deprecation of ClassFinder#findImplementors(XXX) in favour of 
        ClassFinder#findSubTypes(XXX).
      </action>
      <action dev="essiembre" type="fix">
        Fix FileUtil#tail(...) method when the file has less lines than the 
        amount requested.
      </action>
      <action dev="dimassip" type="fix">
        Fix junit Properties.load to use the whole delimiter.
      </action>
      <action dev="dimassip" type="fix">
        Fix Properties.remove to return null if key is non existent.
      </action>
      <action dev="essiembre" type="fix">
        Fix junit test for converting IP to domain. Was failing due to wikipedia
        IP change.
      </action>
    </release>

    <release version="1.3.2" date="2014-06-16" description="Maintenance release">
      <action dev="essiembre" type="update">
        URLNormalizer no longer rejects URLs with spaces in them. It will now
        convert spaces to %20 and log a warning.
      </action>
      <action dev="essiembre" type="fix">
        Fix junit test for converting IP to domain. Was failing due to wikipedia
        IP change.
      </action>
    </release>

    <release version="1.3.1" date="2014-03-06" description="Maintenance release">
      <action dev="essiembre" type="fix">
        Fixed missing localized text for DurationUtil.
      </action>
    </release>

    <release version="1.3.0" date="2014-03-05" description="Feature release">
      <action dev="essiembre" type="add">
        New YearMonthDay class for a local date without time.
      </action>
      <action dev="essiembre" type="add">
        New YearMonthDayInterval (and unit test) class for a local date range
        without time.
      </action>
      <action dev="essiembre" type="add">
        New FileMonitor and IFileChangeListener to be notified of file changes.
      </action>
      <action dev="essiembre" type="add">
        New methods on FileUtil: 
          #visitEmptyDirs(File, IFileVisitor)
          #visitEmptyDirs(File, IFileVisitor, FileFilter)
          #visitAllDirs(File, IFileVisitor, FileFilter)
          #deleteEmptyDirs(File, Date)
      </action>
      <action dev="essiembre" type="update">
        Upgraded Apache HttpClient to version 4.3.2, Apache Commons 
        Configuration to 1.10, and Apache Commons Lang to 3.2.1.  
        Refactored affected code.
      </action>
    </release>

    <release version="1.2.0" date="2014-01-10" description="Minor release">
      <action dev="essiembre" type="add">
        New getter and setter for URL "path" on HttpURL.
      </action>
      <action dev="essiembre" type="update">
        Javadoc improvements.
      </action>
      <action dev="essiembre" type="fix">
        HttpURL#getLastPathSegment() no longer returns the query string with it.
      </action>
      <action dev="essiembre" type="fix">
        Jars are now closed properly in ClassFinder.
      </action>
      <action dev="essiembre" type="fix">
        ClassFinder#findImplementors(...) now only returns concrete classes.
      </action>
    </release>

    <release version="1.1.0" date="2013-08-19" description="Minor release">
      <action dev="essiembre" type="add">
        New #toSafeFileName and #fromSafeFileName method on FileUtil for 
        creating OS friendly file names out of any strings.
      </action>
      <action dev="essiembre" type="add">
        New DurationUtil class for nice and easy formatting of time durations.
      </action>
      <action dev="essiembre" type="fix">
        Fixed NullPointerException in FileUtil when deleting empty directories.
      </action>
    </release>

    <release version="1.0.0" date="2013-06-04" description="Open Source release">
      <action dev="essiembre" type="add">
        Starting with this release, Norconex Commons Lang is open-source under 
        GPL3.
      </action>
    </release>

  </body>
</document><|MERGE_RESOLUTION|>--- conflicted
+++ resolved
@@ -7,7 +7,6 @@
   </properties>
   <body>
 
-<<<<<<< HEAD
     <release version="2.0.0-SNAPSHOT" date="2018-??-??" description="Major release">
       <action dev="essiembre" type="add">
         New Event class and IEventListener interface.
@@ -68,10 +67,7 @@
       </action>
     </release>
 
-    <release version="1.15.0-SNAPSHOT" date="2018-??-??" description="Maintenance release">
-=======
     <release version="1.15.0" date="2018-06-03" description="Feature release">
->>>>>>> c9e086a9
       <action dev="davisda4,essiembre" type="add">
         New EncryptionXMLUtil class offering methods to facilitate integration 
         of EncryptionKey with IXMLConfigurable objects (or other XML objects). 
