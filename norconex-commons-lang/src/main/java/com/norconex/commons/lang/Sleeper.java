--- conflicted
+++ resolved
@@ -1,91 +1,87 @@
-<<<<<<< HEAD
-/* Copyright 2010-2017 Norconex Inc.
-=======
-/* Copyright 2010-2018 Norconex Inc.
->>>>>>> 9c9416e5
- *
- * Licensed under the Apache License, Version 2.0 (the "License");
- * you may not use this file except in compliance with the License.
- * You may obtain a copy of the License at
- *
- *     http://www.apache.org/licenses/LICENSE-2.0
- *
- * Unless required by applicable law or agreed to in writing, software
- * distributed under the License is distributed on an "AS IS" BASIS,
- * WITHOUT WARRANTIES OR CONDITIONS OF ANY KIND, either express or implied.
- * See the License for the specific language governing permissions and
- * limitations under the License.
- */
-package com.norconex.commons.lang;
-
-import java.util.concurrent.TimeUnit;
-
-/**
- * Convenience class to put to sleep the currently running thread.
- * If sleeping fails, it throws a runtime exception of type
- * {@link SleeperException}
- * 
- * @author Pascal Essiembre
- */
-public final class Sleeper {
-
-    /** Number of milliseconds representing 1 second. */
-    public static final long ONE_SECOND = 1000;
-    /** Number of milliseconds representing 1 minute. */
-    public static final long ONE_MINUTE = 60 * ONE_SECOND;
-    /** Number of milliseconds representing 1 hour. */
-    public static final long ONE_HOUR = 60 * ONE_MINUTE;
-    
-    private Sleeper() {
-        super();
-    }
-
-    /**
-     * Sleeps for the number of milliseconds specified.
-     * @param milliseconds milliseconds
-     */
-    public static void sleepMillis(long milliseconds) {
-        try {
-            Thread.sleep(milliseconds);
-        } catch (InterruptedException e) {
-            Thread.currentThread().interrupt();
-            throw new SleeperException("Cannot sleep.", e);
-        }
-    }
-    /**
-     * Sleeps for the number of nanoseconds specified.
-     * @param nanoSeconds nanoseconds
-     */
-    public static void sleepNanos(long nanoSeconds) {
-        long milis = TimeUnit.NANOSECONDS.toMillis(nanoSeconds);
-        int nanoRemains = (int) (nanoSeconds 
-                - TimeUnit.MILLISECONDS.toNanos(milis));
-        try {
-            Thread.sleep(milis, nanoRemains);
-        } catch (InterruptedException e) {
-            Thread.currentThread().interrupt();
-            throw new SleeperException("Cannot sleep.", e);
-        }
-    }
-    /**
-     * Sleeps for the number of seconds specified.
-     * @param seconds seconds
-     */
-    public static void sleepSeconds(int seconds) {
-        sleepMillis(seconds * ONE_SECOND);
-    }
-    /**
-     * Sleeps for the number of minutes specified.
-     * @param minutes minutes
-     */
-    public static void sleepMinutes(int minutes) {
-        sleepMillis(minutes * ONE_MINUTE);
-    }
-    /**
-     * Sleeps for the number of hours specified.
-     * @param hours hours
-     */
-    public static void sleepHours(int hours) {
-        sleepMillis(hours * ONE_HOUR);
-    }
-}
+/* Copyright 2010-2018 Norconex Inc.
+ *
+ * Licensed under the Apache License, Version 2.0 (the "License");
+ * you may not use this file except in compliance with the License.
+ * You may obtain a copy of the License at
+ *
+ *     http://www.apache.org/licenses/LICENSE-2.0
+ *
+ * Unless required by applicable law or agreed to in writing, software
+ * distributed under the License is distributed on an "AS IS" BASIS,
+ * WITHOUT WARRANTIES OR CONDITIONS OF ANY KIND, either express or implied.
+ * See the License for the specific language governing permissions and
+ * limitations under the License.
+ */
+package com.norconex.commons.lang;
+
+import java.util.concurrent.TimeUnit;
+
+/**
+ * Convenience class to put to sleep the currently running thread.
+ * If sleeping fails, it throws a runtime exception of type
+ * {@link SleeperException}
+ * 
+ * @author Pascal Essiembre
+ */
+public final class Sleeper {
+
+    /** Number of milliseconds representing 1 second. */
+    public static final long ONE_SECOND = 1000;
+    /** Number of milliseconds representing 1 minute. */
+    public static final long ONE_MINUTE = 60 * ONE_SECOND;
+    /** Number of milliseconds representing 1 hour. */
+    public static final long ONE_HOUR = 60 * ONE_MINUTE;
+    
+    private Sleeper() {
+        super();
+    }
+
+    /**
+     * Sleeps for the number of milliseconds specified.
+     * @param milliseconds milliseconds
+     */
+    public static void sleepMillis(long milliseconds) {
+        try {
+            Thread.sleep(milliseconds);
+        } catch (InterruptedException e) {
+            Thread.currentThread().interrupt();
+            throw new SleeperException("Cannot sleep.", e);
+        }
+    }
+    /**
+     * Sleeps for the number of nanoseconds specified.
+     * @param nanoSeconds nanoseconds
+     */
+    public static void sleepNanos(long nanoSeconds) {
+        long milis = TimeUnit.NANOSECONDS.toMillis(nanoSeconds);
+        int nanoRemains = (int) (nanoSeconds 
+                - TimeUnit.MILLISECONDS.toNanos(milis));
+        try {
+            Thread.sleep(milis, nanoRemains);
+        } catch (InterruptedException e) {
+            Thread.currentThread().interrupt();
+            throw new SleeperException("Cannot sleep.", e);
+        }
+    }
+    /**
+     * Sleeps for the number of seconds specified.
+     * @param seconds seconds
+     */
+    public static void sleepSeconds(int seconds) {
+        sleepMillis(seconds * ONE_SECOND);
+    }
+    /**
+     * Sleeps for the number of minutes specified.
+     * @param minutes minutes
+     */
+    public static void sleepMinutes(int minutes) {
+        sleepMillis(minutes * ONE_MINUTE);
+    }
+    /**
+     * Sleeps for the number of hours specified.
+     * @param hours hours
+     */
+    public static void sleepHours(int hours) {
+        sleepMillis(hours * ONE_HOUR);
+    }
+}